# Main Project Dependencies
fastapi[all]==0.104.1
uvicorn[standard]==0.24.0
pydantic==2.5.0
python-dotenv==1.0.0

# Core utilities
httpx==0.25.2
python-multipart==0.0.6
pyyaml==6.0.1

# Database & storage
redis==5.0.1
psycopg2-binary==2.9.9
sqlalchemy==2.0.23

# AI APIs
<<<<<<< HEAD
openai==1.6.0
anthropic==0.8.1
# agno package released up to 1.6.x as of 2025; relax version to available range
agno>=1.6,<2.0

# Testing utilities
pytest-asyncio>=0.21
=======
openai==1.40.0
anthropic==0.25.0
>>>>>>> 70bdac25

# Vector stores - MIGRATED TO WEAVIATE v1.32+
weaviate-client==4.9.3
# Vector database - Weaviate v1.32+ only
# qdrant-client removed - migration complete<|MERGE_RESOLUTION|>--- conflicted
+++ resolved
@@ -15,18 +15,8 @@
 sqlalchemy==2.0.23
 
 # AI APIs
-<<<<<<< HEAD
-openai==1.6.0
-anthropic==0.8.1
-# agno package released up to 1.6.x as of 2025; relax version to available range
-agno>=1.6,<2.0
-
-# Testing utilities
-pytest-asyncio>=0.21
-=======
 openai==1.40.0
 anthropic==0.25.0
->>>>>>> 70bdac25
 
 # Vector stores - MIGRATED TO WEAVIATE v1.32+
 weaviate-client==4.9.3
